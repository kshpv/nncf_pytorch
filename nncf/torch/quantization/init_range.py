# Copyright (c) 2023 Intel Corporation
# Licensed under the Apache License, Version 2.0 (the "License");
# you may not use this file except in compliance with the License.
# You may obtain a copy of the License at
#      http://www.apache.org/licenses/LICENSE-2.0
# Unless required by applicable law or agreed to in writing, software
# distributed under the License is distributed on an "AS IS" BASIS,
# WITHOUT WARRANTIES OR CONDITIONS OF ANY KIND, either express or implied.
# See the License for the specific language governing permissions and
# limitations under the License.

from collections import OrderedDict
from copy import deepcopy
from typing import Callable, Dict, List, Tuple

import numpy as np
import torch

from nncf.common.graph.layer_attributes import WeightedLayerAttributes
from nncf.common.graph.utils import get_channel_agnostic_reduction_axes
from nncf.common.quantization.initialization.range import RangeInitCollectorParams
from nncf.common.quantization.initialization.range import RangeInitConfig
from nncf.common.quantization.initialization.range import RangeInitParams
from nncf.common.quantization.quantizer_setup import QuantizationPointBase
from nncf.common.quantization.quantizer_setup import QuantizerSetupBase
from nncf.common.quantization.structs import NonWeightQuantizerId
from nncf.common.quantization.structs import QuantizationScheme
from nncf.common.quantization.structs import QuantizerGroup
from nncf.common.quantization.structs import QuantizerId
from nncf.common.quantization.structs import WeightQuantizerId
from nncf.common.scopes import should_consider_scope
from nncf.common.tensor_statistics.collectors import ReductionAxes
from nncf.common.tensor_statistics.collectors import TensorStatisticCollectorBase
from nncf.config.schemata.algo.quantization import RANGE_INIT_TYPES_VS_DESCRIPTIONS
from nncf.experimental.common.tensor_statistics.collectors import AggregationAxes
from nncf.torch.graph.graph import PTNNCFGraph
from nncf.torch.initialization import DataLoaderBaseRunner
from nncf.torch.nncf_network import NNCFNetwork
from nncf.torch.quantization.layers import BaseQuantizer
from nncf.torch.quantization.layers import SymmetricQuantizer
from nncf.torch.quantization.layers import get_scale_shape
from nncf.torch.quantization.translator import PTTargetPointTranslator
from nncf.torch.tensor_statistics.algo import TensorStatisticObservationPoint
from nncf.torch.tensor_statistics.algo import create_register_input_hook
from nncf.torch.tensor_statistics.collectors import get_mean_percentile_statistic_collector
from nncf.torch.tensor_statistics.collectors import get_median_mad_statistic_collector
from nncf.torch.tensor_statistics.collectors import get_min_max_statistic_collector
from nncf.torch.tensor_statistics.collectors import get_mixed_min_max_statistic_collector
from nncf.torch.tensor_statistics.collectors import get_percentile_tensor_collector
from nncf.torch.tensor_statistics.statistics import pt_convert_stat_to_min_max_tensor_stat


class PTRangeInitParams(RangeInitParams):
    def get_max_num_init_steps(self) -> int:
        steps = []
        if self.global_init_config is not None:
            steps.append(self.global_init_config.num_init_samples)
        for pl_config in self.per_layer_range_init_configs:
            steps.append(pl_config.num_init_samples)
        batch_size = self.init_range_data_loader.batch_size
        return int(np.ceil(max(steps) / batch_size))

    def get_init_config_for_quantization_point(self, qp: QuantizationPointBase) -> RangeInitConfig:
        if qp.is_weight_quantization_point():
            qid = WeightQuantizerId(qp.insertion_point.target_node_name)
            group = QuantizerGroup.WEIGHTS
        else:
            qid = NonWeightQuantizerId(qp.insertion_point.target_node_name, qp.insertion_point.input_port_id)
            group = QuantizerGroup.ACTIVATIONS
        return self.get_init_config_for_scope_and_group(qid, group)

    def get_init_config_for_scope_and_group(self, qid: QuantizerId, group: QuantizerGroup) -> RangeInitConfig:
        matches: List[RangeInitConfig] = []
        for pl_config in self.per_layer_range_init_configs:
            should_be_considered = should_consider_scope(qid, pl_config.ignored_scopes, pl_config.target_scopes)
            if should_be_considered and (group == pl_config.target_group or pl_config.target_group is None):
                matches.append(
                    RangeInitConfig(
                        pl_config.init_type, pl_config.num_init_samples, pl_config.init_type_specific_params
                    )
                )
        if len(matches) > 1:
            raise ValueError(
                "Location {} matches more than one per-layer initialization parameter definition!".format(str(qid))
            )
        if len(matches) == 1:
            return matches[0]
        if not matches and self.global_init_config is not None:
            return deepcopy(self.global_init_config)

        raise ValueError(
            "Location {} does not match any per-layer initialization parameter definition!".format(str(qid))
        )


class PTRangeInitCollectorParams(RangeInitCollectorParams):
    def __init__(
        self, is_weights: bool, scheme: QuantizationScheme, per_channel: bool, input_shape: tuple, channel_idx: int
    ):
        """
        :param is_weights: Boolean that defines tensor type. True for Weights, False for Activations.
        :param scheme: Quantization scheme: symmetric or asymmetric.
        :param input_shape: Shape of the input tensor.
        :param channel_idx: Channel dimension.
        """
        super().__init__(is_weights, scheme, per_channel)
        self._input_shape = input_shape
        self._channel_idx = channel_idx

    def get_reduction_axes(self, per_sample_stats: bool) -> ReductionAxes:
        """
        Calculates the reduction axes of the tensor.

        :param per_sample_stats: Boolean flag that indicated whether statistics are collected per-sample or per-batch.
        :return: Shape to reduce to.
        """
        ndims = len(self._input_shape)
        reduction_axes: List[int] = list(range(ndims))
<<<<<<< HEAD
        axes_to_remove = []
        if self.use_per_sample_stats(per_sample_stats):
            axes_to_remove.append(0)
        if self._per_channel:
=======
        if self.is_per_channel:
>>>>>>> e8235505
            val = (ndims + self._channel_idx) % ndims
            axes_to_remove.append(val)
        return get_channel_agnostic_reduction_axes(axes_to_remove, reduction_axes)

    def get_aggregation_axes(self, per_sample_stats: bool) -> AggregationAxes:
        """
        Calculates the aggregation axes of the tensor.

        :param per_sample_stats: Boolean flag that indicated whether statistics are collected per-sample or per-batch.
        :return: Shape to aggregate to.
        """
        return (0, 1) if self.use_per_sample_stats(per_sample_stats) else None


class StatCollectorGenerator:
    @staticmethod
    def generate_collectors_for_range_init_statistics_collection(
        target_model_graph: PTNNCFGraph, quantizer_setup: QuantizerSetupBase, range_init_params: PTRangeInitParams
    ) -> Dict[TensorStatisticObservationPoint, Dict[ReductionAxes, TensorStatisticCollectorBase]]:
        retval = {}
        for qp in quantizer_setup.quantization_points.values():
            init_config = range_init_params.get_init_config_for_quantization_point(qp)
            is_weights = qp.is_weight_quantization_point()
            num_batches = int(
                np.ceil(init_config.num_init_samples / range_init_params.init_range_data_loader.batch_size)
            )
            if is_weights:
                # No need to store extra statistics in memory since weights won't change during range init
                num_batches = 1

            tp = PTTargetPointTranslator.translate(qp.insertion_point)
            scale_shapes_vs_params = StatCollectorGenerator.get_all_scale_shapes_with_params(qp, target_model_graph)

            obs_p = TensorStatisticObservationPoint(tp, reduction_shapes=set(scale_shapes_vs_params.keys()))

            retval[obs_p] = {}
            for scale_shape in obs_p.reduction_shapes:
                collector_params = scale_shapes_vs_params[scale_shape]
                collector = StatCollectorGenerator.generate_stat_collector_for_range_init_config(
                    init_config, scale_shape, collector_params, num_samples_to_collect_override=num_batches
                )
                retval[obs_p][scale_shape] = collector

        return retval

    @staticmethod
    def generate_stat_collector_for_range_init_config(
        init_config: RangeInitConfig,
        scale_shape: ReductionAxes = None,
        collector_params: PTRangeInitCollectorParams = None,
        num_samples_to_collect_override: int = None,
    ) -> TensorStatisticCollectorBase:
        num_samples = init_config.num_init_samples
        if num_samples_to_collect_override is not None:
            num_samples = num_samples_to_collect_override
        if init_config.init_type not in RANGE_INIT_TYPES_VS_DESCRIPTIONS:
            raise RuntimeError("Unknown range init type: {}".format(init_config.init_type))

        use_per_sample_stats = collector_params.use_per_sample_stats(init_config.init_type == "mixed_min_max")
        reduction_axes = collector_params.get_reduction_axes(use_per_sample_stats)
        aggregation_axes = collector_params.get_aggregation_axes(use_per_sample_stats)

        if init_config.init_type == "min_max":
            return get_min_max_statistic_collector(
                use_abs_max=collector_params.use_abs_max,
                reduction_axes=reduction_axes,
                aggregation_axes=aggregation_axes,
                scale_shape=scale_shape,
                num_samples=num_samples,
            )
        if init_config.init_type == "mixed_min_max":
            return get_mixed_min_max_statistic_collector(
                use_abs_max=collector_params.use_abs_max,
                reduction_axes=reduction_axes,
                aggregation_axes=aggregation_axes,
                scale_shape=scale_shape,
                use_means_of_mins=collector_params.use_means_of_mins,
                use_means_of_maxs=collector_params.use_means_of_maxs,
                num_samples=num_samples,
            )
        if init_config.init_type == "mean_min_max":
            return get_mixed_min_max_statistic_collector(
                use_abs_max=collector_params.use_abs_max,
                reduction_axes=reduction_axes,
                aggregation_axes=aggregation_axes,
                scale_shape=scale_shape,
                use_means_of_mins=True,
                use_means_of_maxs=True,
                num_samples=num_samples,
            )
        if init_config.init_type == "threesigma":
            return get_median_mad_statistic_collector(
                reduction_axes=reduction_axes,
                aggregation_axes=aggregation_axes,
                scale_shape=scale_shape,
                num_samples=num_samples,
            )
        if init_config.init_type == "percentile":
            min_percentile = init_config.init_type_specific_params.get("min_percentile", 0.1)
            max_percentile = init_config.init_type_specific_params.get("max_percentile", 99.9)
            return get_percentile_tensor_collector(
                percentiles_to_collect=(min_percentile, max_percentile),
                reduction_axes=reduction_axes,
                aggregation_axes=aggregation_axes,
                scale_shape=scale_shape,
                num_samples=num_samples,
            )

        if init_config.init_type == "mean_percentile":
            min_percentile = init_config.init_type_specific_params.get("min_percentile", 0.1)
            max_percentile = init_config.init_type_specific_params.get("max_percentile", 99.9)
            return get_mean_percentile_statistic_collector(
                percentiles_to_collect=(min_percentile, max_percentile),
                reduction_axes=reduction_axes,
                aggregation_axes=aggregation_axes,
                scale_shape=scale_shape,
                num_samples=num_samples,
            )
        raise ValueError("Range init type not handled!")

    @classmethod
    def get_all_scale_shapes_with_params(
        cls, qp: QuantizationPointBase, target_nncf_graph: PTNNCFGraph
    ) -> Dict[ReductionAxes, PTRangeInitCollectorParams]:
        qconfigs = qp.get_all_configs_list()
        if qp.is_weight_quantization_point():
            module_node = target_nncf_graph.get_node_by_name(qp.insertion_point.target_node_name)
            layer_attributes = module_node.layer_attributes
            assert isinstance(layer_attributes, WeightedLayerAttributes)
            input_shape = layer_attributes.get_weight_shape()
            channel_idx = layer_attributes.get_target_dim_for_compression()
        else:
            input_shape = target_nncf_graph.get_input_shape_for_insertion_point(qp.insertion_point)
            channel_idx = 1  # channel dim for activations

        retval = {}
        for qconfig in qconfigs:
            is_weights = qp.is_weight_quantization_point()
            scale_shape = tuple(
                get_scale_shape(
                    input_shape, is_weights=is_weights, per_channel=qconfig.per_channel, channel_idx=channel_idx
                )
            )

            if scale_shape not in retval:
                retval[scale_shape] = PTRangeInitCollectorParams(
                    is_weights, qconfig.mode, qconfig.per_channel, input_shape, channel_idx
                )
        return retval


class DataLoaderRangeInitializeRunner(DataLoaderBaseRunner):
    def __init__(
        self,
        model: NNCFNetwork,
        modules_to_init_vs_init_configs: Dict[str, Tuple[BaseQuantizer, RangeInitConfig, bool, Tuple[int]]],
        init_device: str,
        batch_size: int = None,
    ):
        super().__init__(model, init_device)
        self.modules_to_init = modules_to_init_vs_init_configs
        self.progressbar_description = "Range parameters initialization"

        self.collectors_and_modules_to_init: Dict[
            str, Tuple[TensorStatisticCollectorBase, BaseQuantizer]
        ] = OrderedDict()
        self.hook_handles = []
        self.batch_size = batch_size

    def _get_fwd_hook(
        self, collector: TensorStatisticCollectorBase
    ) -> Callable[["torch.Module", torch.Tensor, torch.Tensor], torch.Tensor]:
        hook = create_register_input_hook(collector=collector)

        def fwd_hook(module, input_, output):
            hook(input_[0])

        return fwd_hook

    def _prepare_initialization(self):
        for name, data in self.modules_to_init.items():
            quantizer_module, init_config, is_weights, input_shape = data
            num_samples_override = None
            if self.batch_size is not None:
                num_batches = np.ceil(init_config.num_init_samples / self.batch_size)
                num_samples_override = num_batches

            if isinstance(quantizer_module, SymmetricQuantizer):
                mode = QuantizationScheme.SYMMETRIC
            else:
                mode = QuantizationScheme.ASYMMETRIC

            shape = quantizer_module.scale_shape
            if shape == (1,):  # Per-tensor
                channel_idx = None
            elif len(shape) > 1 and all(item == 1 for item in shape):
                channel_idx = 0  # (1, 1, 1, 1) - doest not matter which dim is channel_idx
            else:
                if not is_weights:
                    channel_idx = 1  # channel dim for activations
                else:
                    channel_idx = [i for i, val in enumerate(shape) if val != 1][0]

            collector_params = PTRangeInitCollectorParams(
                is_weights, mode, quantizer_module.per_channel, input_shape, channel_idx
            )

            collector = StatCollectorGenerator.generate_stat_collector_for_range_init_config(
                init_config, tuple(quantizer_module.scale_shape), collector_params, num_samples_override
            )

            self.collectors_and_modules_to_init[name] = collector, quantizer_module

            self.hook_handles.append(quantizer_module.register_forward_hook(self._get_fwd_hook(collector)))

    def _apply_initializers(self):
        for handle in self.hook_handles:
            handle.remove()
        for scope_str, collector_and_module in self.collectors_and_modules_to_init.items():
            collector, quantizer_module = collector_and_module
            target_stat = collector.get_statistics()
            minmax_stats = pt_convert_stat_to_min_max_tensor_stat(target_stat)
            quantizer_module.apply_minmax_init(
                minmax_stats.min_values, minmax_stats.max_values, log_module_name=scope_str
            )<|MERGE_RESOLUTION|>--- conflicted
+++ resolved
@@ -116,14 +116,10 @@
         """
         ndims = len(self._input_shape)
         reduction_axes: List[int] = list(range(ndims))
-<<<<<<< HEAD
         axes_to_remove = []
         if self.use_per_sample_stats(per_sample_stats):
             axes_to_remove.append(0)
-        if self._per_channel:
-=======
         if self.is_per_channel:
->>>>>>> e8235505
             val = (ndims + self._channel_idx) % ndims
             axes_to_remove.append(val)
         return get_channel_agnostic_reduction_axes(axes_to_remove, reduction_axes)
