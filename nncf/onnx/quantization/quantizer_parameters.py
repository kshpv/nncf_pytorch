# Copyright (c) 2023 Intel Corporation
# Licensed under the Apache License, Version 2.0 (the "License");
# you may not use this file except in compliance with the License.
# You may obtain a copy of the License at
#      http://www.apache.org/licenses/LICENSE-2.0
# Unless required by applicable law or agreed to in writing, software
# distributed under the License is distributed on an "AS IS" BASIS,
# WITHOUT WARRANTIES OR CONDITIONS OF ANY KIND, either express or implied.
# See the License for the specific language governing permissions and
# limitations under the License.

from dataclasses import dataclass
from typing import Optional, Tuple

import numpy as np

from nncf.quantization.fake_quantize import FakeQuantizeParameters
from nncf.quantization.fake_quantize import calculate_scale_zero_point


@dataclass
class ONNXQuantizerLayerParameters:
    """
    Class handles Quantizer layer attributes.

    :param scale: Quantizer scale.
    :param zero_point: Quantizer zero point.
    :param tensor_type: Signed or Unsigned tensor type.
    :param axis: Axis for per-channel quantization. Should be none in case of per-tensor.
    """

    scale: np.ndarray
    zero_point: np.ndarray
    tensor_type: np.dtype
    axis: Optional[int] = None


def convert_fq_params_to_onnx_params(
    parameters: FakeQuantizeParameters, num_bits: int, tensor_type: np.dtype, axis: Optional[int] = None
) -> ONNXQuantizerLayerParameters:
    """
    Converts common FakeQuantizeParameters to ONNXQuantizerLayerParameters.

    :param parameters: FakeQuantizeParameters representation.
    :param num_bits: Number of quantizer bits.
    :param tensor_type: Value type of the tensor. Could be INT8 or UINT8.
    :param axis: Axis for per-channel quantization. Should be none in case of per-tensor.
    :return: Quantizer layer attributes.
    """
    if num_bits != 8:
        raise ValueError("Can only export to INT8/UIN8 8 bits ONNX Quantize/Dequantize pairs.")

    levels = parameters.levels
    if levels not in [255, 256]:
        raise ValueError("Can only export to INT8/UIN8 256-level ONNX Quantize/Dequantize pairs.")

    input_low, input_high = parameters.input_low.data, parameters.input_high.data
    output_low, output_high = parameters.output_low.data, parameters.output_high.data
    if not np.allclose(input_high, output_high) or not np.allclose(input_low, output_low):
        raise ValueError(
            "ONNX Quantize/Dequantize pairs only support input_high == output_high and input_low == output_low."
        )

    level_low, level_high = get_level_low_level_high(tensor_type)
    narrow_range = levels == 2**num_bits - 1
    scale, zero_point = calculate_scale_zero_point(input_low, input_high, level_low, level_high, narrow_range)
    return ONNXQuantizerLayerParameters(scale, zero_point, tensor_type, axis)


def get_level_low_level_high(tensor_type: np.dtype) -> Tuple[int, int]:
    """
    Returns the minimum and maximum level for the quantizer.
    In ONNX opset Q/DequantizeLinear-13 uses only two levels: [-128, 127] and [0, 255].

    :param tensor_type: Value type of the tensor. Could be INT8 or UINT8.
    :return: Minimum level and maximum level of the quantizer.
    """
<<<<<<< HEAD
    return (0, 255) if tensor_type == np.uint8 else (-128, 127)


def calculate_scale_zero_point(
    input_low: np.ndarray, input_high: np.ndarray, level_low: int, level_high: int, narrow_range: bool
) -> Tuple[np.ndarray, np.ndarray]:
    """
    Calculates Quantizer/Dequantizer layer scale level.
    Returns scale and zero_point values for the quantizer.

    :param input_low: The minimum limit for an input value based on collected statistics.
    :param input_high: The maximum limit for an input value based on collected statistics.
    :param level_low: The minimum level in the integer range to quantize.
        The default is "0" for an unsigned range, and "-2^(bit-1)" for a signed one .
    :param level_high: The maximum level in the integer range to quantize.
        The default is "2^bits-1" for an unsigned range, and "2^(bit-1)-1" for a signed one.
    :param narrow_range: True if the range of quantized values is narrowed as compared to the
        naive case, False otherwise.
    :return: Scale and Zero point values.
    """
    levels = level_high - level_low if narrow_range else level_high - level_low + 1
    scale = np.array((input_high - input_low) / (levels - 1))
    expected_level_low = level_low + 1 if narrow_range else level_low
    zero_point = expected_level_low - np.round(input_low / scale)
    zero_point = np.minimum(np.maximum(zero_point.astype(np.int32), level_low), level_high)
    scale = np.array(np.squeeze(scale).astype(np.float32))
    zero_point = np.array(np.squeeze(zero_point))

    return scale, zero_point


def quantize_tensor(
    weight: np.ndarray,
    axis: int,
    scale: np.ndarray,
    zero_point: np.ndarray,
    level_low: int = -127,
    level_high: int = 255,
):
    dtype = zero_point.dtype
    level_low = max(0 if dtype == np.uint8 else -127, level_low)
    level_high = min(255 if dtype == np.uint8 else 127, level_high)
    if axis is None or scale.ndim == 0:
        result = np.round(weight / scale) + zero_point
    else:
        moved_axis_weight = np.moveaxis(weight, axis, 0)
        result = np.empty_like(moved_axis_weight)
        for idx, subarray in enumerate(moved_axis_weight):
            result[idx] = np.round(subarray / scale[idx]) + zero_point[idx]
        result = np.moveaxis(result, 0, axis)
    result = np.clip(result, level_low, level_high)
    return result.astype(dtype)
=======
    return (0, 255) if tensor_type == np.uint8 else (-128, 127)
>>>>>>> 9e426173
<|MERGE_RESOLUTION|>--- conflicted
+++ resolved
@@ -75,59 +75,4 @@
     :param tensor_type: Value type of the tensor. Could be INT8 or UINT8.
     :return: Minimum level and maximum level of the quantizer.
     """
-<<<<<<< HEAD
-    return (0, 255) if tensor_type == np.uint8 else (-128, 127)
-
-
-def calculate_scale_zero_point(
-    input_low: np.ndarray, input_high: np.ndarray, level_low: int, level_high: int, narrow_range: bool
-) -> Tuple[np.ndarray, np.ndarray]:
-    """
-    Calculates Quantizer/Dequantizer layer scale level.
-    Returns scale and zero_point values for the quantizer.
-
-    :param input_low: The minimum limit for an input value based on collected statistics.
-    :param input_high: The maximum limit for an input value based on collected statistics.
-    :param level_low: The minimum level in the integer range to quantize.
-        The default is "0" for an unsigned range, and "-2^(bit-1)" for a signed one .
-    :param level_high: The maximum level in the integer range to quantize.
-        The default is "2^bits-1" for an unsigned range, and "2^(bit-1)-1" for a signed one.
-    :param narrow_range: True if the range of quantized values is narrowed as compared to the
-        naive case, False otherwise.
-    :return: Scale and Zero point values.
-    """
-    levels = level_high - level_low if narrow_range else level_high - level_low + 1
-    scale = np.array((input_high - input_low) / (levels - 1))
-    expected_level_low = level_low + 1 if narrow_range else level_low
-    zero_point = expected_level_low - np.round(input_low / scale)
-    zero_point = np.minimum(np.maximum(zero_point.astype(np.int32), level_low), level_high)
-    scale = np.array(np.squeeze(scale).astype(np.float32))
-    zero_point = np.array(np.squeeze(zero_point))
-
-    return scale, zero_point
-
-
-def quantize_tensor(
-    weight: np.ndarray,
-    axis: int,
-    scale: np.ndarray,
-    zero_point: np.ndarray,
-    level_low: int = -127,
-    level_high: int = 255,
-):
-    dtype = zero_point.dtype
-    level_low = max(0 if dtype == np.uint8 else -127, level_low)
-    level_high = min(255 if dtype == np.uint8 else 127, level_high)
-    if axis is None or scale.ndim == 0:
-        result = np.round(weight / scale) + zero_point
-    else:
-        moved_axis_weight = np.moveaxis(weight, axis, 0)
-        result = np.empty_like(moved_axis_weight)
-        for idx, subarray in enumerate(moved_axis_weight):
-            result[idx] = np.round(subarray / scale[idx]) + zero_point[idx]
-        result = np.moveaxis(result, 0, axis)
-    result = np.clip(result, level_low, level_high)
-    return result.astype(dtype)
-=======
-    return (0, 255) if tensor_type == np.uint8 else (-128, 127)
->>>>>>> 9e426173
+    return (0, 255) if tensor_type == np.uint8 else (-128, 127)