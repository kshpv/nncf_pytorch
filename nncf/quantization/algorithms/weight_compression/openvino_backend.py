# Copyright (c) 2024 Intel Corporation
# Licensed under the Apache License, Version 2.0 (the "License");
# you may not use this file except in compliance with the License.
# You may obtain a copy of the License at
#      http://www.apache.org/licenses/LICENSE-2.0
# Unless required by applicable law or agreed to in writing, software
# distributed under the License is distributed on an "AS IS" BASIS,
# WITHOUT WARRANTIES OR CONDITIONS OF ANY KIND, either express or implied.
# See the License for the specific language governing permissions and
# limitations under the License.
from typing import Dict, Iterable, List, Optional, Tuple

import openvino as ov
from openvino.runtime import opset13 as opset

from nncf.common.graph import NNCFGraph
from nncf.common.graph import NNCFNode
from nncf.common.graph.operator_metatypes import OperatorMetatype
from nncf.common.graph.transformations.commands import TargetType
from nncf.common.graph.utils import get_reduction_axes
from nncf.experimental.common.tensor_statistics.collectors import HAWQAggregator
from nncf.experimental.common.tensor_statistics.collectors import MeanAggregator
from nncf.experimental.common.tensor_statistics.collectors import NoopAggregator
from nncf.experimental.common.tensor_statistics.collectors import ShapeReducer
from nncf.experimental.common.tensor_statistics.collectors import TensorCollector
from nncf.experimental.common.tensor_statistics.statistics import HessianTensorStatistic
from nncf.experimental.common.tensor_statistics.statistics import MeanTensorStatistic
from nncf.openvino.graph.metatypes import openvino_metatypes as om
from nncf.openvino.graph.metatypes.groups import ATOMIC_ACTIVATIONS_OPERATIONS
from nncf.openvino.graph.model_transformer import OVModelTransformer
from nncf.openvino.graph.node_utils import get_const_value
from nncf.openvino.graph.node_utils import get_weight_channel_axes
from nncf.openvino.graph.transformations.command_creation import OVCommandCreator
from nncf.openvino.graph.transformations.commands import OVTargetPoint
from nncf.openvino.rt_info import dump_parameters
from nncf.openvino.statistics.collectors import NoopReducer
from nncf.openvino.statistics.collectors import OVMaxVarianceReducer
from nncf.openvino.statistics.collectors import OVMeanAbsMaxReducer
from nncf.openvino.statistics.collectors import OVMeanReducer
from nncf.openvino.statistics.collectors import OVMeanVarianceReducer
from nncf.parameters import CompressWeightsMode
from nncf.parameters import SensitivityMetric
from nncf.quantization.algorithms.weight_compression.awq_patterns import get_awq_patterns
from nncf.quantization.algorithms.weight_compression.backend import AWQAlgoBackend
from nncf.quantization.algorithms.weight_compression.backend import WeightCompressionAlgoBackend
from nncf.quantization.algorithms.weight_compression.config import WeightCompressionConfig
from nncf.quantization.algorithms.weight_compression.config import WeightCompressionParameters
from nncf.quantization.algorithms.weight_compression.lora_correction import LoraCorrectionAlgorithm
from nncf.quantization.algorithms.weight_compression.weight_lowering import compress_weight
from nncf.tensor import Tensor
from nncf.tensor.definitions import TensorDataType


class OVWeightCompressionAlgoBackend(WeightCompressionAlgoBackend):
    def __init__(self, model: ov.Model, name_to_node_mapping: Dict = None):
        if name_to_node_mapping is None:
            self.name_to_node_mapping = OVModelTransformer._get_name_to_node_mapping(model)
        else:
            self.name_to_node_mapping = name_to_node_mapping

    @property
    def matmul_metatypes(self) -> List[OperatorMetatype]:
        return [om.OVMatMulMetatype]

    @property
    def convolution_metatypes(self) -> List[OperatorMetatype]:
        return [
            om.OVConvolutionMetatype,
            om.OVDepthwiseConvolutionMetatype,
            om.OVConvolutionBackpropDataMetatype,
            om.OVGroupConvolutionMetatype,
            om.OVGroupConvolutionBackpropDataMetatype,
        ]

    @property
    def embedding_metatypes(self) -> List[OperatorMetatype]:
        return [om.OVEmbeddingMetatype]

    @staticmethod
    def is_node_with_weights(node: NNCFNode, graph: NNCFGraph) -> bool:
        return node.layer_attributes and node.layer_attributes.constant_attributes

    @staticmethod
    def get_reduction_axes(node_with_weight: NNCFNode, weight_port_id: int, graph: NNCFGraph) -> Optional[Tuple[int]]:
        channel_axes = get_weight_channel_axes(node_with_weight)
        const_shape = node_with_weight.layer_attributes.constant_attributes[weight_port_id]["shape"]
        return get_reduction_axes(channel_axes, const_shape)

    @staticmethod
    def target_point(target_type: TargetType, target_node_name: str, port_id: int) -> OVTargetPoint:
        return OVTargetPoint(target_type, target_node_name, port_id)

    def mean_statistic_collector(
        self, reduction_axes: Tuple[int], subset_size: Optional[int] = None
    ) -> TensorCollector:
        mean_reducer = OVMeanReducer(reduction_axes, inplace=True)
        shape_reducer = ShapeReducer()
        collector = TensorCollector(MeanTensorStatistic)
        collector.register_statistic_branch(MeanTensorStatistic.MEAN_STAT, mean_reducer, NoopAggregator(subset_size))
        collector.register_statistic_branch(MeanTensorStatistic.SHAPE_STAT, shape_reducer, NoopAggregator(subset_size))
        return collector

    @staticmethod
    def get_activation_port_id(node: NNCFNode, nncf_graph: NNCFGraph) -> int:
        constant_ports = node.layer_attributes.get_const_port_ids()
        activation_ports = [
            e.input_port_id for e in nncf_graph.get_input_edges(node) if e.input_port_id not in constant_ports
        ]
        assert len(activation_ports) == 1
        return activation_ports[0]

    @staticmethod
    def get_weight_names_and_port_ids(node: NNCFNode, graph: NNCFGraph) -> List[Tuple[str, int]]:
        result = []
        for weight_port_id in node.layer_attributes.get_const_port_ids():
            weight_name = node.layer_attributes.constant_attributes[weight_port_id]["name"]
            result.append((weight_name, weight_port_id))
        return result

    def get_weight(self, node_with_weight: NNCFNode, weight_port_id: int, model: ov.Model, graph: NNCFGraph) -> Tensor:
        weight_name = node_with_weight.layer_attributes.constant_attributes[weight_port_id]["name"]
        weight_node = self.name_to_node_mapping[weight_name]
        weight_tensor = get_const_value(weight_node)
        return Tensor(weight_tensor)

    def get_weight_dtype(
        self, node_with_weight: NNCFNode, weight_port_id: int, model: ov.Model, graph: NNCFGraph
    ) -> TensorDataType:
        ov_type_name = node_with_weight.layer_attributes.constant_attributes[weight_port_id]["dtype"]
        dtype_map = {
            "f16": TensorDataType.float16,
            "bf16": TensorDataType.bfloat16,
            "f32": TensorDataType.float32,
            "f64": TensorDataType.float64,
            "i8": TensorDataType.int8,
            "i32": TensorDataType.int32,
            "i64": TensorDataType.int64,
            "u8": TensorDataType.uint8,
        }
        return dtype_map.get(ov_type_name)

    @staticmethod
    def get_weight_shape(node_with_weight: NNCFNode, weight_port_id: int, graph: NNCFGraph) -> Tuple:
        return node_with_weight.layer_attributes.constant_attributes[weight_port_id]["shape"]

    def set_weight(
        self, node_with_weight: NNCFNode, weight_port_id: int, model: ov.Model, graph: NNCFGraph, weight: Tensor
    ):
        node_with_const = self.name_to_node_mapping[node_with_weight.node_name]

        const_port = node_with_const.input(weight_port_id)
        const_node = node_with_const.input_value(weight_port_id).get_node()

        shared_memory = True
        if const_node.get_element_type() == ov.Type.bf16:
            # Shared memory does not work for BF16 precision
            shared_memory = False

        new_const_node = ov.runtime.op.Constant(weight.data, shared_memory=shared_memory)
        new_const_node.set_friendly_name(const_node.get_friendly_name())
        const_port.replace_source_output(new_const_node.output(0))

        const_name = node_with_weight.layer_attributes.constant_attributes[weight_port_id]["name"]
        self.name_to_node_mapping[const_name] = new_const_node

        new_output = new_const_node.output(0)
        for target_input in const_node.output(0).get_target_inputs():
            target_input.replace_source_output(new_output)

        del const_node

    def insert_adapters(
        self, wc_params: WeightCompressionParameters, lora_A: Tensor, lora_B: Tensor, int8_lora: bool
    ) -> None:
        input_node = self.name_to_node_mapping[wc_params.node_with_weight.node_name].input_value(0)
        activation_dtype = input_node.get_element_type()
        should_add_convert_node = activation_dtype != ov.Type.f16
        mm_node = self.name_to_node_mapping[wc_params.node_with_weight.node_name]

        if int8_lora:
            const_node_name = wc_params.node_with_weight.node_name
            int8_compression_config = WeightCompressionConfig(mode=CompressWeightsMode.INT8_ASYM, group_size=-1)
            A_W, _ = self._create_compression_subgraph(
                weight=lora_A,
                compression_config=int8_compression_config,
                reduction_axes=wc_params.reduction_axes,
                const_node_name=const_node_name + "_lora_A",
                weight_port_id=1,
                const_dtype=activation_dtype,
                should_add_convert_node=should_add_convert_node,
            )
            B_W, _ = self._create_compression_subgraph(
                weight=lora_B,
                compression_config=int8_compression_config,
                reduction_axes=wc_params.reduction_axes,
                const_node_name=const_node_name + "_lora_B",
                weight_port_id=1,
                const_dtype=activation_dtype,
                should_add_convert_node=should_add_convert_node,
            )
        else:
            A_W = opset.constant(lora_A.data)
            B_W = opset.constant(lora_B.data)

        A_MM = opset.matmul(input_node, A_W, transpose_a=False, transpose_b=True)
        B_MM = opset.matmul(A_MM, B_W, transpose_a=False, transpose_b=True)

        node_output_port = mm_node.output(0)
        node_output_source_ports = node_output_port.get_target_inputs()
        add = opset.add(mm_node, B_MM)
        for node_output_source_port in node_output_source_ports:
            node_output_source_port.replace_source_output(add.output(0))

    def _create_compression_subgraph(
        self,
        weight: Tensor,
        compression_config: WeightCompressionConfig,
        reduction_axes: Tuple[int, ...],
        const_node_name: str,
        weight_port_id: int,
        const_dtype,
        should_add_convert_node: bool,
        layer_scales: Optional[Tensor] = None,
        layer_zero_points: Optional[Tensor] = None,
    ):
        scale_dtype = ov.Type.f16
        if compression_config.mode == CompressWeightsMode.NF4:
            compression_dtype = ov.Type.nf4
        elif compression_config.mode == CompressWeightsMode.E2M1:
            compression_dtype = ov.Type.f4e2m1
            scale_dtype = ov.Type.f8e8m0
        elif compression_config.mode == CompressWeightsMode.INT4_SYM:
            compression_dtype = ov.Type.i4
        elif compression_config.mode == CompressWeightsMode.INT4_ASYM:
            compression_dtype = ov.Type.u4
        elif compression_config.mode == CompressWeightsMode.INT8_SYM:
            compression_dtype = ov.Type.i8
        elif compression_config.mode == CompressWeightsMode.INT8_ASYM:
            compression_dtype = ov.Type.u8
        else:
            raise ValueError(f"{compression_config.mode.value} is not supported.")

        original_shape = weight.shape
        compressed_weight = compress_weight(weight, reduction_axes, compression_config, layer_scales, layer_zero_points)

        compressed_const = opset.constant(compressed_weight.tensor.data, dtype=compression_dtype, name=const_node_name)
        converted_const = opset.convert(compressed_const, ov.Type.f16)
        if compressed_weight.zero_point is not None and compressed_weight.tensor.dtype == TensorDataType.uint8:
            zero_point_const = opset.constant(
                compressed_weight.zero_point.data,
                dtype=compression_dtype,
                name=f"{const_node_name}/zero_point",
            )
            converted_zero_point = opset.convert(zero_point_const, ov.Type.f16)
            converted_const = opset.subtract(
                converted_const, converted_zero_point, name=f"{const_node_name}/zero_point/subtract"
            )

        scale_const = opset.constant(compressed_weight.scale.data, dtype=scale_dtype, name=f"{const_node_name}/scale")
        if scale_dtype != ov.Type.f16:
            scale_const = opset.convert(scale_const, ov.Type.f16)

        mul = opset.multiply(
            converted_const,
            scale_const,
            name=f"{const_node_name}/fq_weights_{weight_port_id}",
        )

        if compression_config.group_size != -1:
            mul = opset.reshape(mul, output_shape=original_shape, special_zero=False)

        if should_add_convert_node:
            mul = opset.convert(mul, const_dtype, name=f"{const_node_name}/fq_weights_{weight_port_id}/convert")
        return mul, compressed_weight

    def transform_model(
        self,
        model: ov.Model,
        graph: NNCFGraph,
        weight_compression_parameters: Iterable[WeightCompressionParameters],
        precomputed_scales: Dict[str, Tensor] = None,
        precomputed_zero_points: Dict[str, Tensor] = None,
        lora_correction_algo: LoraCorrectionAlgorithm = None,
    ) -> ov.Model:
        for wc_params in weight_compression_parameters:
            const_attributes = wc_params.node_with_weight.layer_attributes.constant_attributes[wc_params.weight_port_id]
            const_node_name = const_attributes["name"]
            const_node = self.name_to_node_mapping[const_node_name]
            const_node_output = const_node.output(0)
            const_dtype = const_node_output.get_element_type()
            weight = Tensor(get_const_value(const_node))

            should_add_convert_node = False
            if const_dtype != ov.Type.f16:
                for inp in const_node_output.get_target_inputs():
                    if inp.get_node().get_type_name() != "Convert":
                        should_add_convert_node = True
                        break

            layer_scales = None if precomputed_scales is None else precomputed_scales.get(wc_params.weight_name)
            layer_zero_points = (
                None if precomputed_zero_points is None else precomputed_zero_points.get(wc_params.weight_name)
            )
            mul, compressed_weight = self._create_compression_subgraph(
                weight=weight,
                compression_config=wc_params.compression_config,
                reduction_axes=wc_params.reduction_axes,
                const_node_name=const_node_name,
                weight_port_id=wc_params.weight_port_id,
                const_dtype=const_dtype,
                should_add_convert_node=should_add_convert_node,
                layer_scales=layer_scales,
                layer_zero_points=layer_zero_points,
            )

            mul_output = mul.output(0)
            for target_input in const_node.output(0).get_target_inputs():
                target_input.replace_source_output(mul_output)

            if lora_correction_algo is not None and lora_correction_algo.is_applicable(wc_params):
                adapters = lora_correction_algo.calculate_adapters(weight, compressed_weight, wc_params)
                self.insert_adapters(wc_params, *adapters, int8_lora=lora_correction_algo.use_int8_adapters)

        # reset name_to_node_mapping
        self.name_to_node_mapping = None

        return model

    @staticmethod
    def dump_parameters(
        model: ov.Model, parameters: Dict, algo_name: Optional[str] = "quantization", path: Optional[List] = None
    ) -> None:
        dump_parameters(model, parameters, algo_name, path)

    @staticmethod
    def get_compress_decompress_pipeline(config: WeightCompressionConfig, w_shape, s_shape, z_p_shape=None):
        parameters, clamp = OVWeightCompressionAlgoBackend.get_compress_pipeline(
            config, w_shape, s_shape, z_p_shape, True
        )

        if len(parameters) == 3:
            _, s, zp = parameters
            result = (clamp - zp) * s
        else:
            s = parameters[1]
            result = clamp * s

        model = ov.Model([result], parameters)

        compiled_model = ov.compile_model(model, device_name="CPU")

        return lambda parameters: compiled_model(parameters)[0]

    @staticmethod
    def get_compress_pipeline(config: WeightCompressionConfig, w_shape, s_shape, z_p_shape=None, return_nodes=False):
        mode = config.mode
        assert mode in [
            CompressWeightsMode.INT4_SYM,
            CompressWeightsMode.INT4_ASYM,
        ], f"Only int4 supported, but given={mode}"
        num_bits = config.num_bits

        asym_quant = mode in [CompressWeightsMode.INT4_ASYM]
        level_low = 0 if asym_quant else -(2 ** (num_bits - 1))
        level_high = 2**num_bits - 1 if asym_quant else 2 ** (num_bits - 1) - 1

        w = opset.parameter(w_shape, name="w")
        s = opset.parameter(s_shape, name="s")
        parameters = [w, s]
        compressed_w = w / s
        if z_p_shape is not None:
            zp = opset.parameter(z_p_shape, name="zp")
            parameters.append(zp)
            compressed_w += zp

        result = opset.clamp(opset.round(compressed_w), level_low, level_high, name="compressed_weights")

        if return_nodes:
            return parameters, result

        model = ov.Model([result], parameters)

        compiled_model = ov.compile_model(model, device_name="CPU")

        return lambda parameters: compiled_model(parameters)[0]


class OVAWQAlgoAlgoBackend(AWQAlgoBackend, OVWeightCompressionAlgoBackend):
    @staticmethod
    def get_awq_patterns():
        return get_awq_patterns(om.OVMatMulMetatype, om.OVMultiplyMetatype, ATOMIC_ACTIVATIONS_OPERATIONS)

    @staticmethod
    def scale_insertion_command(source_node, next_nodes, source_node_output_port, scale):
        return OVCommandCreator.multiply_insertion_command(
            source_node, next_nodes, source_node_output_port, scale, f"{source_node.node_name}/awq_mul"
        )


class OVMixedPrecisionAlgoBackend(OVWeightCompressionAlgoBackend):

    @staticmethod
    def mean_variance_statistic_collector(
        reduction_axes: Tuple[int], subset_size: Optional[int] = None
    ) -> TensorCollector:
        reducer = OVMeanVarianceReducer(reduction_axes, inplace=True)
        aggregator = MeanAggregator(num_samples=subset_size)
        collector = TensorCollector()
        collector.register_statistic_branch(SensitivityMetric.MEAN_ACTIVATION_VARIANCE.value, reducer, aggregator)
        return collector

    @staticmethod
    def max_variance_statistic_collector(
        reduction_axes: Tuple[int], subset_size: Optional[int] = None
    ) -> TensorCollector:
        reducer = OVMaxVarianceReducer(reduction_axes, inplace=True)
        aggregator = MeanAggregator(num_samples=subset_size)
        collector = TensorCollector()
        collector.register_statistic_branch(SensitivityMetric.MAX_ACTIVATION_VARIANCE.value, reducer, aggregator)
        return collector

    @staticmethod
    def mean_abs_max_statistic_collector(
        reduction_axes: Tuple[int], subset_size: Optional[int] = None
    ) -> TensorCollector:
        reducer = OVMeanAbsMaxReducer(reduction_axes, inplace=True)
        aggregator = MeanAggregator(num_samples=subset_size)
        collector = TensorCollector()
        collector.register_statistic_branch(SensitivityMetric.MEAN_ACTIVATION_MAGNITUDE.value, reducer, aggregator)
        return collector

    @staticmethod
<<<<<<< HEAD
    def mean_square_statistic_collector(subset_size: Optional[int] = None) -> TensorCollector:
        reducer = OVMeanSquareReducer(inplace=True)
        aggregator = MeanAggregator(num_samples=subset_size)
        collector = TensorCollector(HessianTensorStatistic)
        collector.register_statistic_branch(HessianTensorStatistic.HESSIAN_INPUT_ACTIVATION_STATS, reducer, aggregator)
=======
    def hawq_statistic_collector(subset_size: Optional[int] = None) -> TensorCollector:
        reducer = NoopReducer()
        aggregator = HAWQAggregator(num_samples=subset_size)
        collector = TensorCollector()
        collector.register_statistic_branch(SensitivityMetric.HESSIAN_INPUT_ACTIVATION.value, reducer, aggregator)
>>>>>>> 589b5d1a
        return collector<|MERGE_RESOLUTION|>--- conflicted
+++ resolved
@@ -398,7 +398,6 @@
 
 
 class OVMixedPrecisionAlgoBackend(OVWeightCompressionAlgoBackend):
-
     @staticmethod
     def mean_variance_statistic_collector(
         reduction_axes: Tuple[int], subset_size: Optional[int] = None
@@ -430,17 +429,9 @@
         return collector
 
     @staticmethod
-<<<<<<< HEAD
-    def mean_square_statistic_collector(subset_size: Optional[int] = None) -> TensorCollector:
-        reducer = OVMeanSquareReducer(inplace=True)
-        aggregator = MeanAggregator(num_samples=subset_size)
-        collector = TensorCollector(HessianTensorStatistic)
-        collector.register_statistic_branch(HessianTensorStatistic.HESSIAN_INPUT_ACTIVATION_STATS, reducer, aggregator)
-=======
     def hawq_statistic_collector(subset_size: Optional[int] = None) -> TensorCollector:
         reducer = NoopReducer()
         aggregator = HAWQAggregator(num_samples=subset_size)
-        collector = TensorCollector()
-        collector.register_statistic_branch(SensitivityMetric.HESSIAN_INPUT_ACTIVATION.value, reducer, aggregator)
->>>>>>> 589b5d1a
+        collector = TensorCollector(HessianTensorStatistic)
+        collector.register_statistic_branch(HessianTensorStatistic.HESSIAN_INPUT_ACTIVATION_STATS, reducer, aggregator)
         return collector