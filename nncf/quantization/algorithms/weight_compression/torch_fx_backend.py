# Copyright (c) 2024 Intel Corporation
# Licensed under the Apache License, Version 2.0 (the "License");
# you may not use this file except in compliance with the License.
# You may obtain a copy of the License at
#      http://www.apache.org/licenses/LICENSE-2.0
# Unless required by applicable law or agreed to in writing, software
# distributed under the License is distributed on an "AS IS" BASIS,
# WITHOUT WARRANTIES OR CONDITIONS OF ANY KIND, either express or implied.
# See the License for the specific language governing permissions and
# limitations under the License.

from typing import Dict, Iterable, List, Optional, Tuple

import torch
import torch.fx

import nncf
import nncf.errors
import nncf.tensor
from nncf.common.graph.graph import NNCFGraph
from nncf.common.graph.graph import NNCFNode
from nncf.common.graph.operator_metatypes import OperatorMetatype
from nncf.common.graph.transformations.commands import TargetType
from nncf.common.graph.transformations.layout import TransformationLayout
from nncf.common.tensor_statistics.statistics import WCTensorStatistic
from nncf.experimental.common.tensor_statistics.collectors import NoopAggregator
from nncf.experimental.common.tensor_statistics.collectors import ShapeReducer
from nncf.experimental.common.tensor_statistics.collectors import TensorCollector
from nncf.experimental.common.tensor_statistics.statistics import MeanTensorStatistic
from nncf.experimental.torch.fx.commands import FXApplyTransformationCommand
from nncf.experimental.torch.fx.model_transformer import FXModelTransformer
from nncf.experimental.torch.fx.node_utils import get_graph_node_by_name
from nncf.experimental.torch.fx.node_utils import get_tensor_constant_from_node
from nncf.experimental.torch.fx.transformations import constant_update_transformation_builder
from nncf.experimental.torch.fx.transformations import module_insertion_transformation_builder
from nncf.parameters import CompressWeightsMode
from nncf.quantization.algorithms.weight_compression.backend import WeightCompressionAlgoBackend
from nncf.quantization.algorithms.weight_compression.config import WeightCompressionParameters
from nncf.quantization.algorithms.weight_compression.lora_correction import LoraCorrectionAlgorithm
from nncf.quantization.algorithms.weight_compression.torch_backend import PTWeightCompressionAlgoBackend
from nncf.quantization.algorithms.weight_compression.weight_lowering import compress_weight
from nncf.tensor import Tensor
from nncf.tensor.definitions import TensorDataType
from nncf.torch.graph import operator_metatypes as om
from nncf.torch.graph.transformations.commands import PTTargetPoint
from nncf.torch.model_graph_manager import get_const_node
from nncf.torch.model_graph_manager import get_weight_tensor_port_ids
from nncf.torch.quantization.layers import AsymmetricWeightsDecompressor
from nncf.torch.quantization.layers import SymmetricWeightsDecompressor
from nncf.torch.tensor_statistics.collectors import PTMeanReducer


class FXWeightCompressionAlgoBackend(WeightCompressionAlgoBackend):
    MATMUL_METATYPES = PTWeightCompressionAlgoBackend.MATMUL_METATYPES
    EMBEDDING_METATYPES = PTWeightCompressionAlgoBackend.EMBEDDING_METATYPES
    CONVOLUTION_METATYPES = PTWeightCompressionAlgoBackend.CONVOLUTION_METATYPES

    @property
    def matmul_metatypes(self) -> List[OperatorMetatype]:
        return FXWeightCompressionAlgoBackend.MATMUL_METATYPES

    @property
    def embedding_metatypes(self) -> List[OperatorMetatype]:
        return FXWeightCompressionAlgoBackend.EMBEDDING_METATYPES

    @property
    def convolution_metatypes(self) -> List[OperatorMetatype]:
        return FXWeightCompressionAlgoBackend.CONVOLUTION_METATYPES

    @staticmethod
    def is_node_with_weights(node: NNCFNode, graph: NNCFGraph) -> bool:
        return PTWeightCompressionAlgoBackend.is_node_with_weights(node, graph)

    @staticmethod
    def get_weight_names_and_port_ids(node: NNCFNode, graph: NNCFGraph) -> List[Tuple[str, int]]:
        port_ids = get_weight_tensor_port_ids(node, graph)
        weight_name_port_ids = [(get_const_node(node, pid, graph).node_name, pid) for pid in port_ids]
        return weight_name_port_ids

    @staticmethod
    def get_reduction_axes(node_with_weight: NNCFNode, weight_port_id: int, graph: NNCFGraph) -> Optional[Tuple[int]]:
        weight_node = get_const_node(node_with_weight, weight_port_id, graph)
        edge = graph.get_edge(weight_node, graph.get_next_nodes(weight_node)[0])

        ndims = len(edge.tensor_shape)
        reduction_axes = None
        if node_with_weight.metatype == om.PTAtenEmbeddingMetatype:
            reduction_axes = [1]
        elif node_with_weight.metatype == om.PTLinearMetatype:
            reduction_axes = [ndims - 1]
        elif node_with_weight.metatype == om.PTMatMulMetatype:
            if weight_port_id == 0:
                reduction_axes = [ndims - 1]
            elif weight_port_id == 1:
                reduction_axes = [max(0, ndims - 2)]
        elif node_with_weight.metatype == om.PTAddmmMetatype:
            if weight_port_id == 1:
                reduction_axes = [ndims - 1]
            elif weight_port_id == 2:
                reduction_axes = [max(0, ndims - 2)]
        elif node_with_weight.metatype in FXWeightCompressionAlgoBackend.CONVOLUTION_METATYPES:
            channel_idx = (
                1
                if node_with_weight.metatype
                in [om.PTConvTranspose1dMetatype, om.PTConvTranspose2dMetatype, om.PTConvTranspose3dMetatype]
                else 0
            )
            reduction_axes = [i for i in range(ndims) if i != channel_idx]
        return tuple(reduction_axes)

    @staticmethod
    def target_point(target_type: TargetType, target_node_name: str, port_id: int) -> PTTargetPoint:
        return PTWeightCompressionAlgoBackend.target_point(target_type, target_node_name, port_id)

    def mean_statistic_collector(
        self, reduction_axes: Tuple[int], subset_size: Optional[int] = None
    ) -> TensorCollector:
        mean_reducer = PTMeanReducer(reduction_axes)
        shape_reducer = ShapeReducer()
<<<<<<< HEAD
        collector = TensorCollector(MeanTensorStatistic)
        collector.register_statistic_branch(MeanTensorStatistic.MEAN_STAT, mean_reducer, NoopAggregator(subset_size))
        collector.register_statistic_branch(MeanTensorStatistic.SHAPE_STAT, shape_reducer, NoopAggregator(subset_size))
=======
        collector = TensorCollector(WCTensorStatistic)
        collector.register_statistic_branch(WCTensorStatistic.MEAN_STAT, mean_reducer, NoopAggregator(subset_size))
        collector.register_statistic_branch(WCTensorStatistic.SHAPE_STAT, shape_reducer, NoopAggregator(subset_size))
>>>>>>> d0d9336c
        return collector

    @staticmethod
    def get_activation_port_id(node: NNCFNode, graph: NNCFGraph) -> int:
        return PTWeightCompressionAlgoBackend.get_activation_port_id(node, graph)

    def get_weight(
        self, node_with_weight: NNCFNode, weight_port_id: int, model: torch.fx.GraphModule, graph: NNCFGraph
    ) -> Tensor:
        weight_edge = graph.get_input_edge_by_port_id(node_with_weight, weight_port_id)
        weight_node = weight_edge.from_node
        graph_weight_node = get_graph_node_by_name(model.graph, weight_node.node_name)
        weight = get_tensor_constant_from_node(graph_weight_node, model).data
        if weight is None:
            raise nncf.InternalError(f"Could not find a node in the model by name {weight_node}.")

        return Tensor(weight)

    def get_weight_dtype(
        self, node_with_weight: NNCFNode, weight_port_id: int, model: torch.fx.GraphModule, graph: NNCFGraph
    ) -> TensorDataType:
        return self.get_weight(node_with_weight, weight_port_id, model, graph).dtype

    @staticmethod
    def get_weight_shape(node_with_weight: NNCFNode, weight_port_id: int, graph: NNCFGraph) -> Tuple:
        weight_node = get_const_node(node_with_weight, weight_port_id, graph)
        edge = graph.get_edge(weight_node, node_with_weight)
        return tuple(edge.tensor_shape)

    def set_weight(
        self,
        node_with_weight: NNCFNode,
        weight_port_id: int,
        model: torch.fx.GraphModule,
        graph: NNCFGraph,
        weight: Tensor,
    ) -> None:
        constant_update_transformation_builder(node_with_weight, weight.data, input_port_id=weight_port_id)(model)

    def insert_adapters(
        self, wc_params: WeightCompressionParameters, lora_A: Tensor, lora_B: Tensor, int8_lora: bool
    ) -> None:
        pass

    def transform_model(
        self,
        model: torch.fx.GraphModule,
        graph: NNCFGraph,
        weight_compression_parameters: Iterable[WeightCompressionParameters],
        precomputed_scales: Dict[str, Tensor] = None,
        precomputed_zero_points: Dict[str, Tensor] = None,
        lora_correction_algo: LoraCorrectionAlgorithm = None,
    ) -> torch.fx.GraphModule:
        transformation_layout = TransformationLayout()

        for wc_params in weight_compression_parameters:
            compression_config = wc_params.compression_config
            if compression_config.mode not in [
                CompressWeightsMode.INT8_ASYM,
                CompressWeightsMode.INT8_SYM,
                CompressWeightsMode.INT8,
            ]:
                raise ValueError(f"{compression_config.mode.value} is not supported.")
            weight_node = get_const_node(wc_params.node_with_weight, wc_params.weight_port_id, graph)
            weight_name = weight_node.node_name
            weight = self.get_weight(wc_params.node_with_weight, wc_params.weight_port_id, model, graph)
            if weight is None or not isinstance(weight, Tensor):
                raise nncf.InternalError(f"Could not find a nncf.tensor in the model by name {weight_name}.")

            # calculates compressed weights and decompression parameters
            compressed_weight = compress_weight(
                weight,
                wc_params.reduction_axes,
                compression_config,
                None if precomputed_scales is None else precomputed_scales.get(wc_params.weight_name),
                None if precomputed_zero_points is None else precomputed_zero_points.get(wc_params.weight_name),
            )
            compressed_weight.scale = compressed_weight.scale.astype(dtype=TensorDataType.float16)

            # pack compressed tensor
            if compression_config.mode == CompressWeightsMode.INT8_SYM:
                dtype = TensorDataType.int8
            else:
                dtype = TensorDataType.uint8
            packed_tensor = compressed_weight.tensor.astype(dtype)

            self.set_weight(wc_params.node_with_weight, wc_params.weight_port_id, model, graph, packed_tensor)
            # creates weight decompressor
            if compression_config.mode == CompressWeightsMode.INT8_SYM:
                decompressor = SymmetricWeightsDecompressor(
                    compressed_weight.scale.data, result_dtype=weight.data.dtype
                )
                decompressor_type = "symmetric"
            else:
                packed_zero_point = compressed_weight.zero_point.astype(dtype)
                decompressor = AsymmetricWeightsDecompressor(
                    compressed_weight.scale.data, packed_zero_point.data, result_dtype=weight.data.dtype
                )
                decompressor_type = "asymmetric"

            # register weight decompression module in the model
            graph_weight_node = get_graph_node_by_name(model.graph, wc_params.node_with_weight.node_name)
            compressed_weight_name = graph_weight_node.all_input_nodes[wc_params.weight_port_id].name

            decompressor_suffix = "_".join(compressed_weight_name.replace(".", "_").split("_")[:-2])
            decompressor_name = f"{decompressor_type}_weights_decompressor_{decompressor_suffix}"

            # inserts the weight decompressor into the model as the post hook on the model weight
            transformation_layout.register(
                FXApplyTransformationCommand(
                    module_insertion_transformation_builder(
                        decompressor,
                        [PTTargetPoint(TargetType.OPERATOR_POST_HOOK, target_node_name=compressed_weight_name)],
                        decompressor_name,
                    )
                )
            )

        # apply transformations
        transformed_model = FXModelTransformer(model).transform(transformation_layout)

        return transformed_model<|MERGE_RESOLUTION|>--- conflicted
+++ resolved
@@ -26,7 +26,6 @@
 from nncf.experimental.common.tensor_statistics.collectors import NoopAggregator
 from nncf.experimental.common.tensor_statistics.collectors import ShapeReducer
 from nncf.experimental.common.tensor_statistics.collectors import TensorCollector
-from nncf.experimental.common.tensor_statistics.statistics import MeanTensorStatistic
 from nncf.experimental.torch.fx.commands import FXApplyTransformationCommand
 from nncf.experimental.torch.fx.model_transformer import FXModelTransformer
 from nncf.experimental.torch.fx.node_utils import get_graph_node_by_name
@@ -117,15 +116,9 @@
     ) -> TensorCollector:
         mean_reducer = PTMeanReducer(reduction_axes)
         shape_reducer = ShapeReducer()
-<<<<<<< HEAD
-        collector = TensorCollector(MeanTensorStatistic)
-        collector.register_statistic_branch(MeanTensorStatistic.MEAN_STAT, mean_reducer, NoopAggregator(subset_size))
-        collector.register_statistic_branch(MeanTensorStatistic.SHAPE_STAT, shape_reducer, NoopAggregator(subset_size))
-=======
         collector = TensorCollector(WCTensorStatistic)
         collector.register_statistic_branch(WCTensorStatistic.MEAN_STAT, mean_reducer, NoopAggregator(subset_size))
         collector.register_statistic_branch(WCTensorStatistic.SHAPE_STAT, shape_reducer, NoopAggregator(subset_size))
->>>>>>> d0d9336c
         return collector
 
     @staticmethod
