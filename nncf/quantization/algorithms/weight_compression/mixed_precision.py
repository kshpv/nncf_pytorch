# Copyright (c) 2024 Intel Corporation
# Licensed under the Apache License, Version 2.0 (the "License");
# you may not use this file except in compliance with the License.
# You may obtain a copy of the License at
#      http://www.apache.org/licenses/LICENSE-2.0
# Unless required by applicable law or agreed to in writing, software
# distributed under the License is distributed on an "AS IS" BASIS,
# WITHOUT WARRANTIES OR CONDITIONS OF ANY KIND, either express or implied.
# See the License for the specific language governing permissions and
# limitations under the License.

from abc import ABC
from abc import abstractmethod
from typing import Iterable, List, Optional, Tuple, TypeVar

import nncf
from nncf import Dataset
from nncf.common.graph import NNCFGraph
from nncf.common.graph import NNCFNode
from nncf.common.graph.transformations.commands import TargetType
from nncf.common.logging.track_progress import track
from nncf.common.tensor_statistics.statistic_point import StatisticPoint
from nncf.common.tensor_statistics.statistic_point import StatisticPointsContainer
from nncf.common.utils.backend import BackendType
from nncf.common.utils.backend import get_backend
from nncf.common.utils.registry import Registry
from nncf.parameters import SensitivityMetric
from nncf.quantization.algorithms.algorithm import Algorithm
from nncf.quantization.algorithms.weight_compression.config import WeightCompressionConfig
from nncf.quantization.algorithms.weight_compression.config import WeightCompressionParameters
from nncf.quantization.algorithms.weight_compression.weight_lowering import do_int_dequantization
from nncf.quantization.algorithms.weight_compression.weight_lowering import do_int_quantization
from nncf.quantization.algorithms.weight_compression.weight_lowering import get_integer_quantization_error
from nncf.tensor import Tensor
from nncf.tensor import functions as fns
from nncf.tensor.definitions import TensorDataType

TModel = TypeVar("TModel")
MIXED_PRECISION_CRITERIA = Registry("mixed_precision_criteria")
THE_LOWEST_SENSITIVITY = 0


class MixedPrecisionCriterion(Algorithm):
    """
    Assigns mixed quantization scheme (e.g. uniform int8 or uniform int4/non-uniform fp4)
    for weights based on some criteria.
    """

    def __init__(
        self,
        primary_config: WeightCompressionConfig,
        ratio: float,
    ):
        """
        :param primary_config: Configuration on how to compress (quantize) weights to primary precision.
        :param ratio: The ratio between primary and backup precisions (e.g. 0.9 means 90% of layers quantized to NF4
            and the rest to INT8_ASYM).
        """
        self._primary_config = primary_config
        self._ratio = ratio
        self._algorithm_key = f"MPC_{hash(self)}"
        self._backend_entity = None

    @abstractmethod
    def _calc_sensitivity(
        self,
        model: TModel,
        graph: NNCFGraph,
        weight_params: List[WeightCompressionParameters],
        statistic_points: Optional[StatisticPointsContainer] = None,
    ) -> List[float]:
        """
        Calculates sensitivity of each layer according to a criterion.

        :return: List of values per node to be quantized.
        """

    def apply(
        self,
        model: TModel,
        graph: NNCFGraph,
        statistic_points: Optional[StatisticPointsContainer] = None,
        dataset: Optional[Dataset] = None,
        weight_params: List[WeightCompressionParameters] = None,
    ) -> None:
        """
        Assigns quantization precision based on computed layers' sensitivities, ratio of parameters.
        """
        self._set_backend_entity(model)

        scores = self._calc_sensitivity(model, graph, weight_params, statistic_points)
        num_all_weights = sum(wp.num_weights for wp in weight_params)

        indexes_of_layers_in_ascending_order_of_scores = [
            i[0] for i in sorted(enumerate(scores), reverse=False, key=lambda x: x[1])
        ]
        num_weights_in_4bit = 0
        for index in indexes_of_layers_in_ascending_order_of_scores:
            weight_param = weight_params[index]
            current_ratio = (num_weights_in_4bit + weight_param.num_weights) / num_all_weights
            if current_ratio >= self._ratio:
                break
            weight_param.compression_config = self._primary_config
            num_weights_in_4bit += weight_param.num_weights

<<<<<<< HEAD
    @staticmethod
    def get_available_backends() -> List[BackendType]:
        return [BackendType.OPENVINO]

=======
    @abstractmethod
>>>>>>> 51a7fb6e
    def _set_backend_entity(self, model: TModel) -> None:
        """
        Creates a helper class with a backed-specific logic of the algorithm.

        :param model: Backend-specific input model.
        """

    @abstractmethod
    def get_statistic_points(
        self,
        model: TModel,
        graph: NNCFGraph,
        nodes_and_port_ids: Iterable[Tuple[NNCFNode, int]],
        subset_size: Optional[int] = None,
    ) -> StatisticPointsContainer:
        """
        Returns statistic points, for which StatisticsCollector should collect statistics.

        :param model: Model for statistics collection.
        :param graph: Model graph.
        :param nodes_and_port_ids: Nodes and port ids for which statistics should be collected.
        :param subset_size: Number of samples to collect.
        :return: Statistic points, for which StatisticsCollector should collect statistics.
        """


@MIXED_PRECISION_CRITERIA.register(SensitivityMetric.WEIGHT_QUANTIZATION_ERROR)
class DataFreeCriterion(MixedPrecisionCriterion):
    """
    A baseline mixed precision criterion that is based on quantization noise of weights only.
    """

    @property
    def available_backends(self) -> List[BackendType]:
        return [BackendType.OPENVINO, BackendType.TORCH, BackendType.TORCH_FX]

    def _set_backend_entity(self, model: TModel) -> None:
        model_backend = get_backend(model)
        if model_backend == BackendType.OPENVINO:
            from nncf.quantization.algorithms.weight_compression.openvino_backend import OVWeightCompressionAlgoBackend

            self._backend_entity = OVWeightCompressionAlgoBackend(model)
        elif model_backend == BackendType.TORCH:
            from nncf.quantization.algorithms.weight_compression.torch_backend import PTWeightCompressionAlgoBackend

            self._backend_entity = PTWeightCompressionAlgoBackend()
        elif model_backend == BackendType.TORCH_FX:
            from nncf.quantization.algorithms.weight_compression.torch_fx_backend import FXWeightCompressionAlgoBackend

            self._backend_entity = FXWeightCompressionAlgoBackend()
        else:
            raise nncf.UnsupportedBackendError(
                "Cannot return backend-specific entity because {} is not supported!".format(model_backend.value)
            )

    def _calc_weight_sensitivity(
        self,
        weight_param: WeightCompressionParameters,
        model: TModel,
        graph: NNCFGraph,
    ) -> float:
        weight = self._backend_entity.get_weight(
            weight_param.node_with_weight, weight_param.weight_port_id, model, graph
        )
        backup_config = WeightCompressionConfig()
        reduction_axes = weight_param.reduction_axes
        int_error = get_integer_quantization_error(weight, reduction_axes, backup_config)
        eps = fns.finfo(weight).eps
        return 1 / (int_error + eps)

    def _calc_score_per_node(
        self,
        weight_param: WeightCompressionParameters,
        model: TModel,
        graph: NNCFGraph,
        statistic_points: Optional[StatisticPointsContainer] = None,
    ) -> float:
        weight_score = self._calc_weight_sensitivity(weight_param, model, graph)
        return weight_score

    def _calc_sensitivity(
        self,
        model: TModel,
        graph: NNCFGraph,
        weight_params: List[WeightCompressionParameters],
        statistic_points: Optional[StatisticPointsContainer] = None,
    ) -> List[float]:
        scores = []
        for weight_param in track(weight_params, description="Mixed-Precision assignment"):
            scores.append(self._calc_score_per_node(weight_param, model, graph, statistic_points))
        return scores

    def get_statistic_points(
        self,
        model: TModel,
        graph: NNCFGraph,
        nodes_and_port_ids: Iterable[Tuple[NNCFNode, int]],
        subset_size: Optional[int] = None,
    ) -> StatisticPointsContainer:
        raise RuntimeError("No statistics collection intended for data-free mixed precision criterion")


class DataBasedCriterion(DataFreeCriterion, ABC):
    """
    Data-based mixed precision criterion that takes into account outliers in the input statistics.
    Expecting statistics of the following shape: [hidden_dim]
    """

    STAT_KEY = None

    @property
    def available_backends(self) -> List[BackendType]:
        return [BackendType.OPENVINO]

    def _set_backend_entity(self, model: TModel) -> None:
        model_backend = get_backend(model)
        if model_backend == BackendType.OPENVINO:
            from nncf.quantization.algorithms.weight_compression.openvino_backend import OVMixedPrecisionAlgoBackend

            self._backend_entity = OVMixedPrecisionAlgoBackend(model)
        else:
            raise nncf.UnsupportedBackendError(
                "Cannot return backend-specific entity because {} is not supported!".format(model_backend.value)
            )

    def _calc_activation_sensitivity(
        self,
        weight_param: WeightCompressionParameters,
        graph: NNCFGraph,
        statistic_points: StatisticPointsContainer,
    ) -> float:
        stats = self._get_statistics_for_node(statistic_points, weight_param.node_with_weight, graph, self.STAT_KEY)
        return stats[0].item()

    def _calc_score_per_node(
        self,
        weight_param: WeightCompressionParameters,
        model: TModel,
        graph: NNCFGraph,
        statistic_points: Optional[StatisticPointsContainer] = None,
    ):
        """
        NOTE: Data-based criteria for assigning 4-bit/8-bit precisions are valid for Matmul operations only.
        However, in some cases it can be beneficial to quantize Gather layers to 4-bit.
        Since there's no data-aware estimation of sensitivity in these layers, they receive the lowest sensitivity.
        It allows assigning Gather operation 4-bit in the first place.
        """
        if weight_param.node_with_weight.metatype in self._backend_entity.embedding_metatypes:
            return THE_LOWEST_SENSITIVITY
        weight_score = self._calc_weight_sensitivity(weight_param, model, graph)
        activation_score = self._calc_activation_sensitivity(weight_param, graph, statistic_points)
        return weight_score * activation_score

    def get_statistic_points(
        self,
        model: TModel,
        graph: NNCFGraph,
        nodes_and_port_ids: Iterable[Tuple[NNCFNode, int]],
        subset_size: Optional[int] = None,
    ) -> StatisticPointsContainer:
        self._set_backend_entity(model)

        statistic_container = StatisticPointsContainer()
        for act_node, output_port_id in nodes_and_port_ids:
            n_dims = len(graph.get_output_edges_by_port_id(act_node, output_port_id)[0].tensor_shape)
            if n_dims < 2:
                raise RuntimeError(
                    f"Data-aware mixed precision criteria are not supported for MatMuls with 1D inputs. "
                    f"Node: {act_node.node_name}, number of dimensions: {n_dims}."
                )
            statistic_point = self._backend_entity.target_point(
                TargetType.POST_LAYER_OPERATION, act_node.node_name, port_id=output_port_id
            )
            stat_collector = self._get_statistic_collector(subset_size=subset_size)
            statistic_container.add_statistic_point(
                StatisticPoint(
                    target_point=statistic_point, tensor_collector=stat_collector, algorithm=self._algorithm_key
                )
            )

        return statistic_container

    @abstractmethod
    def _get_statistic_collector(self, subset_size=None):
        """
        Get statistic collector

        :param subset_size: Number of samples to collect
        """

    def _get_activation_node_and_port(self, node: NNCFNode, nncf_graph: NNCFGraph) -> Tuple[NNCFNode, int]:
        """
        This method returns the activation layer and corresponding port id for the node.

        :param node: NNCFGraph node for which the activation is sought.
        :param nncf_graph: NNCFGraph instance with the node.
        :return: Tuple with the activation node and port id.
        """
        activation_port = self._backend_entity.get_activation_port_id(node, nncf_graph)
        activation_edge = nncf_graph.get_input_edge_by_port_id(node, activation_port)
        activation_node = activation_edge.from_node
        port_id = activation_edge.output_port_id
        return activation_node, port_id

    def _get_statistics_for_node(
        self, statistic_points: StatisticPointsContainer, node: NNCFNode, nncf_graph: NNCFGraph, stat_key: str
    ) -> List[Tensor]:
        act_node, output_port_id = self._get_activation_node_and_port(node, nncf_graph)

        def input_filter_func(point):
            # For the floating-point statistics collected in POST_LAYER style,
            # we also need to determine the output port id.
            # For the cases when the layer has more than one (0) output port.
            return (
                self._algorithm_key in point.algorithm_to_tensor_collectors
                and point.target_point.type == TargetType.POST_LAYER_OPERATION
                and point.target_point.port_id == output_port_id
            )

        stats = []
        for tensor_collector in statistic_points.get_algo_statistics_for_node(
            act_node.node_name, input_filter_func, self._algorithm_key
        ):
            statistics = tensor_collector.get_statistics()
            for data in statistics.get_data().values():
                if isinstance(data, Tensor):
                    stats.append(data)
                else:
                    stats.extend(data)
        return stats


@MIXED_PRECISION_CRITERIA.register(SensitivityMetric.HESSIAN_INPUT_ACTIVATION)
class HAWQCriterion(DataBasedCriterion):
    """
    Calculates the average Hessian trace of weights with respect to the layer-wise quantization error
    multiplied by L2 norm of 8-bit quantization noise.
    """

    STAT_KEY = SensitivityMetric.HESSIAN_INPUT_ACTIVATION.value

    def _calc_weight_sensitivity(
        self,
        weight_param: WeightCompressionParameters,
        model: TModel,
        graph: NNCFGraph,
    ) -> float:
        weight = self._backend_entity.get_weight(
            weight_param.node_with_weight, weight_param.weight_port_id, model, graph
        )
        backup_config = WeightCompressionConfig()
        reduction_axes = weight_param.reduction_axes

        orig_shape = weight.shape

        if weight.dtype != TensorDataType.float32:
            weight = weight.astype(TensorDataType.float32)

        compressed_weights, scale, zero_point = do_int_quantization(weight, reduction_axes, backup_config)
        decompressed_weight = do_int_dequantization(compressed_weights, scale, zero_point)
        decompressed_weight = decompressed_weight.reshape(orig_shape)
        return fns.linalg.norm(decompressed_weight - weight, ord="fro").item()

    def _get_statistic_collector(self, subset_size=None):
        return self._backend_entity.hawq_statistic_collector(subset_size)


@MIXED_PRECISION_CRITERIA.register(SensitivityMetric.MEAN_ACTIVATION_VARIANCE)
class MeanVarianceCriterion(DataBasedCriterion):
    """
    The mean variance of the layers' inputs multiplied by inverted 8-bit quantization noise.
    """

    STAT_KEY = SensitivityMetric.MEAN_ACTIVATION_VARIANCE.value

    def _get_statistic_collector(self, subset_size=None):
        # Reducing across the second-last dimension, assuming it is the sequence length dimension
        return self._backend_entity.mean_variance_statistic_collector(reduction_axes=(-2,), subset_size=subset_size)


@MIXED_PRECISION_CRITERIA.register(SensitivityMetric.MAX_ACTIVATION_VARIANCE)
class MaxVarianceCriterion(DataBasedCriterion):
    """
    The maximum variance of the layers' inputs multiplied by inverted 8-bit quantization noise.
    """

    STAT_KEY = SensitivityMetric.MAX_ACTIVATION_VARIANCE.value

    def _get_statistic_collector(self, subset_size=None):
        # Reducing across the second-last dimension, assuming it is the sequence length dimension
        return self._backend_entity.max_variance_statistic_collector(reduction_axes=(-2,), subset_size=subset_size)


@MIXED_PRECISION_CRITERIA.register(SensitivityMetric.MEAN_ACTIVATION_MAGNITUDE)
class MeanMaxCriterion(DataBasedCriterion):
    """
    The mean magnitude of the layers' inputs multiplied by inverted 8-bit quantization noise.
    """

    STAT_KEY = SensitivityMetric.MEAN_ACTIVATION_MAGNITUDE.value

    def _get_statistic_collector(self, subset_size=None):
        # Reducing across the second-last dimension, assuming it is the sequence length dimension
        return self._backend_entity.mean_abs_max_statistic_collector(reduction_axes=(-2,), subset_size=subset_size)<|MERGE_RESOLUTION|>--- conflicted
+++ resolved
@@ -103,14 +103,11 @@
             weight_param.compression_config = self._primary_config
             num_weights_in_4bit += weight_param.num_weights
 
-<<<<<<< HEAD
     @staticmethod
     def get_available_backends() -> List[BackendType]:
         return [BackendType.OPENVINO]
 
-=======
     @abstractmethod
->>>>>>> 51a7fb6e
     def _set_backend_entity(self, model: TModel) -> None:
         """
         Creates a helper class with a backed-specific logic of the algorithm.
